use std::cmp::max;
use std::fmt::Write;

use anstream::println;
use anyhow::Result;
use itertools::Itertools;
use owo_colors::OwoColorize;
use serde::Serialize;
use tracing::debug;
use unicode_width::UnicodeWidthStr;

use distribution_types::{InstalledDist, Name};
use platform_host::Platform;
use uv_cache::Cache;
use uv_fs::Simplified;
use uv_installer::SitePackages;
use uv_interpreter::PythonEnvironment;
use uv_normalize::PackageName;

use crate::commands::ExitStatus;
use crate::printer::Printer;

use super::Format;

/// Enumerate the installed packages in the current environment.
#[allow(clippy::too_many_arguments, clippy::fn_params_excessive_bools)]
pub(crate) fn pip_list(
    strict: bool,
    editable: bool,
    exclude_editable: bool,
    exclude: &[PackageName],
<<<<<<< HEAD
    format: &Format,
=======
    python: Option<&str>,
    system: bool,
    cache: &Cache,
>>>>>>> 65518c9c
    mut printer: Printer,
) -> Result<ExitStatus> {
    // Detect the current Python interpreter.
    let platform = Platform::current()?;
    let venv = if let Some(python) = python {
        PythonEnvironment::from_requested_python(python, &platform, cache)?
    } else if system {
        PythonEnvironment::from_default_python(&platform, cache)?
    } else {
        match PythonEnvironment::from_virtualenv(platform.clone(), cache) {
            Ok(venv) => venv,
            Err(uv_interpreter::Error::VenvNotFound) => {
                PythonEnvironment::from_default_python(&platform, cache)?
            }
            Err(err) => return Err(err.into()),
        }
    };

    debug!(
        "Using Python {} environment at {}",
        venv.interpreter().python_version(),
        venv.python_executable().simplified_display().cyan()
    );

    // Build the installed index.
    let site_packages = SitePackages::from_executable(&venv)?;

    // Filter if `--editable` is specified; always sort by name.
    let results = site_packages
        .iter()
        .filter(|f| (!f.is_editable() && !editable) || (f.is_editable() && !exclude_editable))
        .filter(|f| !exclude.contains(f.name()))
        .sorted_unstable_by(|a, b| a.name().cmp(b.name()).then(a.version().cmp(b.version())))
        .collect_vec();
    if results.is_empty() {
        return Ok(ExitStatus::Success);
    }

    match format {
        Format::Columns => {
            // The package name and version are always present.
            let mut columns = vec![
                Column {
                    header: String::from("Package"),
                    rows: results.iter().map(|f| f.name().to_string()).collect_vec(),
                },
                Column {
                    header: String::from("Version"),
                    rows: results
                        .iter()
                        .map(|f| f.version().to_string())
                        .collect_vec(),
                },
            ];

            // Editable column is only displayed if at least one editable package is found.
            if results.iter().any(|f| f.is_editable()) {
                columns.push(Column {
                    header: String::from("Editable project location"),
                    rows: results
                        .iter()
                        .map(|f| f.as_editable())
                        .map(|e| {
                            if let Some(url) = e {
                                url.to_file_path()
                                    .unwrap()
                                    .into_os_string()
                                    .into_string()
                                    .unwrap()
                            } else {
                                String::new()
                            }
                        })
                        .collect_vec(),
                });
            }

            for elems in Multizip(columns.iter().map(Column::fmt_padded).collect_vec()) {
                println!("{0}", elems.join(" "));
            }
        }
        Format::Json => {
            let rows = results.iter().map(Row::from).collect_vec();

            let output = serde_json::to_string(&rows)?;
            println!("{output}");
        }
        Format::Freeze => {
            for dist in &results {
                println!("{}=={}", dist.name().bold(), dist.version());
            }
        }
    }

    // Validate that the environment is consistent.
    if strict {
        for diagnostic in site_packages.diagnostics()? {
            writeln!(
                printer,
                "{}{} {}",
                "warning".yellow().bold(),
                ":".bold(),
                diagnostic.message().bold()
            )?;
        }
    }

    Ok(ExitStatus::Success)
}

#[derive(Debug, Serialize)]
struct Row {
    name: String,
    version: String,
    #[serde(skip_serializing_if = "Option::is_none")]
    editable_project_location: Option<String>,
}

impl From<&&InstalledDist> for Row {
    fn from(dist: &&InstalledDist) -> Self {
        Self {
            name: dist.name().to_string(),
            version: dist.version().to_string(),
            editable_project_location: dist.as_editable().map(|url| {
                url.to_file_path()
                    .unwrap()
                    .into_os_string()
                    .into_string()
                    .unwrap()
            }),
        }
    }
}

#[derive(Debug)]
struct Column {
    /// The header of the column.
    header: String,
    /// The rows of the column.
    rows: Vec<String>,
}

impl<'a> Column {
    /// Return the width of the column.
    fn max_width(&self) -> usize {
        max(
            self.header.width(),
            self.rows.iter().map(|f| f.width()).max().unwrap_or(0),
        )
    }

    /// Return an iterator of the column, with the header and rows formatted to the maximum width.
    fn fmt_padded(&'a self) -> impl Iterator<Item = String> + 'a {
        let max_width = self.max_width();
        let header = vec![
            format!("{0:width$}", self.header, width = max_width),
            format!("{:-^width$}", "", width = max_width),
        ];

        header
            .into_iter()
            .chain(self.rows.iter().map(move |f| format!("{f:max_width$}")))
    }
}

/// Zip an unknown number of iterators.
/// Combination of [`itertools::multizip`] and [`itertools::izip`].
#[derive(Debug)]
struct Multizip<T>(Vec<T>);

impl<T> Iterator for Multizip<T>
where
    T: Iterator,
{
    type Item = Vec<T::Item>;

    fn next(&mut self) -> Option<Self::Item> {
        self.0.iter_mut().map(Iterator::next).collect()
    }
}<|MERGE_RESOLUTION|>--- conflicted
+++ resolved
@@ -20,7 +20,7 @@
 use crate::commands::ExitStatus;
 use crate::printer::Printer;
 
-use super::Format;
+use super::ListFormat;
 
 /// Enumerate the installed packages in the current environment.
 #[allow(clippy::too_many_arguments, clippy::fn_params_excessive_bools)]
@@ -29,13 +29,10 @@
     editable: bool,
     exclude_editable: bool,
     exclude: &[PackageName],
-<<<<<<< HEAD
-    format: &Format,
-=======
+    format: &ListFormat,
     python: Option<&str>,
     system: bool,
     cache: &Cache,
->>>>>>> 65518c9c
     mut printer: Printer,
 ) -> Result<ExitStatus> {
     // Detect the current Python interpreter.
@@ -75,7 +72,7 @@
     }
 
     match format {
-        Format::Columns => {
+        ListFormat::Columns => {
             // The package name and version are always present.
             let mut columns = vec![
                 Column {
@@ -117,13 +114,13 @@
                 println!("{0}", elems.join(" "));
             }
         }
-        Format::Json => {
+        ListFormat::Json => {
             let rows = results.iter().map(Row::from).collect_vec();
 
             let output = serde_json::to_string(&rows)?;
             println!("{output}");
         }
-        Format::Freeze => {
+        ListFormat::Freeze => {
             for dist in &results {
                 println!("{}=={}", dist.name().bold(), dist.version());
             }
